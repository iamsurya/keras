--- conflicted
+++ resolved
@@ -29,13 +29,8 @@
     # Returns
         A `pydot.Dot` instance representing the Keras model.
     """
-<<<<<<< HEAD
-    from ..layers.wrappers import Wrapper  # pylint: disable=import-not-at-top
-    from ..models import Sequential  # pylint: disable=import-not-at-top
-=======
     from ..layers.wrappers import Wrapper  # pylint: disable=g-import-not-at-top
     from ..models import Sequential  # pylint: disable=g-import-not-at-top
->>>>>>> 94545cea
 
     _check_pydot()
     dot = pydot.Dot()
